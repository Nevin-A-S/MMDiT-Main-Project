--- conflicted
+++ resolved
@@ -22,17 +22,8 @@
 # Enable TF32 and cuda optimizations
 torch.backends.cuda.matmul.allow_tf32 = True
 torch.backends.cudnn.allow_tf32 = True
-<<<<<<< HEAD
-
-import pandas as pd
-
-from torch.utils.data import Dataset, DataLoader
-from torchvision import transforms
-from SpawningDataset import SpawningPD12Dataset
-=======
 torch.backends.cudnn.benchmark = True  # Enable cudnn autotuner
 torch.backends.cudnn.deterministic = False
->>>>>>> 99fcd135
 
 class ImageCaptionDataset(Dataset):
     def __init__(self, csv_path: str, root_dir: str, transform=None, cache_size: int = 1000):
@@ -241,35 +232,19 @@
 def setup_dataloader(args, fabric):
     """Setup dataset and dataloader with optimized transforms"""
     transform = transforms.Compose([
-<<<<<<< HEAD
-=======
         transforms.Resize((args.image_size,args.image_size)),
->>>>>>> 99fcd135
         transforms.RandomHorizontalFlip(),
         transforms.ToTensor(),
         transforms.Normalize(mean=[0.5, 0.5, 0.5], std=[0.5, 0.5, 0.5], inplace=True),
     ])
 
-<<<<<<< HEAD
-    csv_path = "datasets/anime/image_labels.csv"
-    root_dir = "datasets/anime"  
-
-    # dataset = ImageCaptionDataset(
-    # csv_path=csv_path,
-    # root_dir=root_dir,
-    # transform=transform
-    # )
-=======
     dataset = ImageCaptionDataset(
         csv_path="datasets/anime/image_labels.csv",
         root_dir="datasets/anime",
         transform=transform,
         cache_size=1000  # Cache 1000 images in memory
     )
->>>>>>> 99fcd135
-    
-    dataset = SpawningPD12Dataset(transform=transform)
-
+    
     dataloader = DataLoader(
         dataset,
         batch_size=args.batch_size,
