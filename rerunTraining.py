import argparse
import json
import os
from glob import glob
from pathlib import Path
from typing import Dict, Tuple

import numpy as np
import pandas as pd
import torch
from PIL import Image
from diffusers.models import AutoencoderKL
from torch.utils.data import Dataset, DataLoader , Subset
from torch.utils.tensorboard import SummaryWriter
from torchvision import transforms
from tqdm.auto import tqdm
from lightning.fabric import Fabric

from opendit.diffusion import create_diffusion
from opendit.models.mmdit import MMDiT_models

import warnings

warnings.filterwarnings("ignore", category=FutureWarning)

# Enable TF32 and cuda optimizations
torch.backends.cuda.matmul.allow_tf32 = True
torch.backends.cudnn.allow_tf32 = True
torch.backends.cudnn.benchmark = True  # Enable cudnn autotuner
torch.backends.cudnn.deterministic = False

class ImageCaptionDataset(Dataset):
    def __init__(self, csv_path: str, root_dir: str, transform=None, cache_size: int = 1000):
        """
        Args:
            csv_path: Path to the CSV file with annotations.
            root_dir: Base directory for image paths in CSV.
            transform: Optional transform to be applied on images.
            cache_size: Number of images to cache in memory.
        """
        self.df = pd.read_csv(csv_path, sep=',')
        self.root_dir = Path(root_dir)
        self.transform = transform
        self.cache_size = cache_size
        self.cache: Dict[int, Tuple] = {}  # Image cache

    def __len__(self) -> int:
        return len(self.df)

    def __getitem__(self, idx: int) -> Tuple:
        # Check cache first
        if idx in self.cache:
            return self.cache[idx]

        row = self.df.iloc[idx]
        img_path = self.root_dir / Path(row['image'].replace("\\", "/"))

        try:
            if not img_path.exists():
                raise FileNotFoundError(f"Image not found at: {img_path}")
            
            image = Image.open(img_path).convert('RGB')
            caption = row['caption']
            
            if self.transform:
                image = self.transform(image)

            # Cache the result if cache isn't full
            if len(self.cache) < self.cache_size:
                self.cache[idx] = (image, caption)

            return image, caption

        except Exception as e:
            print(f"Error loading image {img_path}: {str(e)}")
            # Return a dummy sample in case of error
            return torch.zeros((3, 256, 256)), "error loading image"

    @staticmethod
    def collate_fn(batch):
        """
        Custom collate function that:
         - Stacks image tensors.
         - Leaves captions as a list of strings.
        """
        images, captions = zip(*batch)
        # Stack images (assuming they are all tensors of the same shape)
        images = torch.stack(images, dim=0)
        # Return images as a tensor and captions as a list
        return images, list(captions)
    

class AverageMeter:
    """Computes and stores the average and current value"""
    def __init__(self):
        self.reset()

    def reset(self):
        self.val = 0
        self.avg = 0
        self.sum = 0
        self.count = 0

    def update(self, val, n=1):
        self.val = val
        self.sum += val * n
        self.count += n
        self.avg = self.sum / self.count

@torch.compile  
def training_step(model, x, t, y, diffusion):
    """Compiled training step for better performance"""
    model_kwargs = dict(c=y)
    loss_dict = diffusion.training_losses(model, x, t, model_kwargs)
    return loss_dict["loss"].mean()

def load_checkpoint(checkpoint_path: str, model, ema, optimizer, fabric):
    """Load checkpoint and return the starting epoch and global step"""
    print(f"Loading checkpoint from {checkpoint_path}")
    checkpoint = fabric.load(checkpoint_path)
    
    # Load model and EMA states
    model.load_state_dict(checkpoint['model'])
    ema.load_state_dict(checkpoint['ema'])
    
    # Load optimizer state
    optimizer.load_state_dict(checkpoint['optimizer'])
    
    # Move optimizer states to GPU if needed
    for state in optimizer.state.values():
        for k, v in state.items():
            if isinstance(v, torch.Tensor):
                state[k] = v.cuda()
    
    return checkpoint['epoch'], checkpoint['global_step']

def main(args):
    """Trains or resumes training of an MMDiT model with optimized performance."""
    assert torch.cuda.is_available(), "Training requires at least one GPU."
    
    if args.resume_from:
        experiment_dir = str(Path(args.resume_from).parent)
        writer = SummaryWriter(f"{experiment_dir}/tensorboard", purge_step=0)
    else:
        experiment_dir = setup_experiment_dir(args)
        writer = SummaryWriter(f"{experiment_dir}/tensorboard")

    # Initialize Fabric for distributed training 
    fabric = Fabric(
        accelerator="cuda",
        devices=torch.cuda.device_count(),
        precision="bf16-mixed",
    )
    fabric.launch()

    # Setup models and optimizer
    model, ema, vae, optimizer = setup_models(args, fabric)
    diffusion = create_diffusion(timestep_respacing="")

    # Load checkpoint if resuming
    start_epoch = 0
    global_step = 0
    if args.resume_from:
        start_epoch, global_step = load_checkpoint(args.resume_from, model, ema, optimizer, fabric)
        print(f"Resuming from epoch {start_epoch}, global step {global_step}")

    # Setup dataset and dataloader
    train_loader = setup_dataloader(args, fabric)

    # Training loop
    loss_meter = AverageMeter()
    scaler = torch.cuda.amp.GradScaler() if args.mixed_precision == "fp16" else None

    model.train()
    ema.eval()

    print(f"Training for {args.epochs} epochs starting from epoch {start_epoch}...")
    for epoch in range(start_epoch, args.epochs):
        print(f"Beginning epoch {epoch}...")
        
        with tqdm(train_loader, desc=f"Epoch {epoch}") as pbar:
            for x, y in pbar:

                try:
                    with torch.no_grad(), torch.cuda.amp.autocast(enabled=args.mixed_precision == "fp16"):
                        x = vae.encode(x).latent_dist.sample().mul_(0.18215)

                    t = torch.randint(0, diffusion.num_timesteps, (x.shape[0],), device=x.device)
                    
                    if scaler is not None:
                        with torch.cuda.amp.autocast():
                            loss = training_step(model, x, t, y, diffusion)
                        scaler.scale(loss).backward()
                        scaler.step(optimizer)
                        scaler.update()
                    else:
                        loss = training_step(model, x, t, y, diffusion)
                        fabric.backward(loss)
                        optimizer.step()

                    optimizer.zero_grad(set_to_none=True)
                    update_ema(ema, model, fabric)

                    loss_meter.update(loss.item())
                    global_step += 1

                    pbar.set_postfix({
                        "loss": f"{loss_meter.avg:.4f}",
                        "step": global_step
                    })

                    if global_step % args.log_every == 0:
                        writer.add_scalar("loss", loss_meter.avg, global_step)
                        loss_meter.reset()

                    if args.ckpt_every > 0 and global_step % args.ckpt_every == 0:

                        f = open(f"{global_step}_Caption.txt", "w")
                        f.write(f"Caption at global step : {global_step} \n {y}")
                        f.close()
                        save_checkpoint(model, ema, optimizer, epoch, global_step, experiment_dir)

                except Exception as e:
                    print(e)
                    print(f"Error at global step : {global_step}")
                    f = open(f"{global_step}_Error.txt", "w")
                    f.write(f"Error at global step : {global_step} \n {e}")
                    f.close()

    print("Training finished!")


def setup_experiment_dir(args):
    """Setup experiment directory and save config"""
    os.makedirs(args.outputs, exist_ok=True)
    experiment_index = len(glob(f"{args.outputs}/*"))
    model_string_name = args.model.replace("/", "-")
    experiment_dir = f"{args.outputs}/{experiment_index:03d}-{model_string_name}"
    os.makedirs(experiment_dir, exist_ok=True)
    
    with open(f"{experiment_dir}/config.txt", "w") as f:
        json.dump(args.__dict__, f, indent=4)
    
    return experiment_dir

def setup_models(args, fabric):
    """Initialize and setup all models and optimizer"""
    device = torch.device('cuda')
    
    # Create VAE encoder
    vae = AutoencoderKL.from_pretrained(f"stabilityai/sd-vae-ft-{args.vae}").to(device)
    vae.requires_grad_(False)  # Ensure VAE is frozen
    
    # Setup model
    input_size = args.image_size // 8
    model_config = {
        "input_size": input_size,
        "num_classes": args.num_classes,
        "clip_text_encoder": args.text_encoder,
        "t5_text_encoder": args.t5_text_encoder,
    }
    
    model = MMDiT_models[args.model](**model_config).to(device)
    if args.grad_checkpoint:
        model.enable_gradient_checkpointing()

    # Create EMA model
    ema = MMDiT_models[args.model](**model_config).to(device)
    ema.load_state_dict(model.state_dict())
    ema.requires_grad_(False)

    # Setup optimizer with gradient clipping
    optimizer = torch.optim.AdamW(
        model.parameters(),
        lr=args.lr,
        weight_decay=0,
        eps=1e-8,
    )
    
    print(f"Model has {sum(p.numel() for p in model.parameters()):,} parameters")

    # Setup with fabric
    model, optimizer = fabric.setup(model, optimizer)
    ema = fabric.setup_module(ema)
    vae = fabric.setup_module(vae)
    
    return model, ema, vae, optimizer

def setup_dataloader(args, fabric):
    """Setup dataset and dataloader with optimized transforms"""
    transform = transforms.Compose([
        transforms.Resize((args.image_size,args.image_size)),
        transforms.RandomHorizontalFlip(),
        transforms.ToTensor(),
        transforms.Normalize(mean=[0.5, 0.5, 0.5], std=[0.5, 0.5, 0.5], inplace=True),
    ])

    dataset = ImageCaptionDataset(
        csv_path="dataset/MRI_DATASET/caption_large_cleaned_tumor.csv",
        root_dir="",
        transform=transform,
<<<<<<< HEAD
        cache_size=100 # Cache 1000 images in memory
=======
        cache_size=1000  # Cache 1000 images in memory
>>>>>>> e3baa1e4
    )
    # small_subset = Subset(dataset, indices=list(range(500)))

    dataloader = DataLoader(
        dataset,
        batch_size=args.batch_size,
        shuffle=True,
        num_workers=args.num_workers,
        pin_memory=True,
        drop_last=True,
        prefetch_factor=2,
        persistent_workers=True
    )
    
    return fabric.setup_dataloaders(dataloader)

def save_checkpoint(model, ema, optimizer, epoch, global_step, experiment_dir):
    """Save training checkpoint"""
    checkpoint = {
        'model': model.state_dict(),
        'ema': ema.state_dict(),
        'optimizer': optimizer.state_dict(),
        'epoch': epoch,
        'global_step': global_step,
    }
    torch.save(
        checkpoint,
        f"{experiment_dir}/checkpoint_{global_step:07d}.pt"
    )
    print(f"Saved checkpoint at global step {global_step}")

def update_ema(ema, model,fabric ,decay=0.9999  ):
    """EMA weight update with Fabric support"""
    with fabric.no_backward_sync(model):
        for ema_param, model_param in zip(ema.parameters(), model.parameters()):
            ema_param.data.mul_(decay).add_(model_param.data.to(ema_param.dtype), alpha=1 - decay)



if __name__ == "__main__":
    parser = argparse.ArgumentParser()
    # Add resume argument
    parser.add_argument("--resume_from", type=str, default=None, help="Path to checkpoint to resume training from")
    
    # Original arguments remain the same
    parser.add_argument("--model", type=str, choices=list(MMDiT_models.keys()), default="MMDiT-XL/2")
    parser.add_argument("--vae", type=str, choices=["ema", "mse"], default="ema")
    parser.add_argument("--outputs", type=str, default="./outputs")
    parser.add_argument("--data_path", type=str, default="./datasets")
    parser.add_argument("--image_size", type=int, choices=[256, 512], default=256)
    parser.add_argument("--num_classes", type=int, default=1000)
    parser.add_argument("--epochs", type=int, default=1400)
    parser.add_argument("--batch_size", type=int, default=2)
    parser.add_argument("--num_workers", type=int, default=4)
    parser.add_argument("--log_every", type=int, default=10)
    parser.add_argument("--ckpt_every", type=int, default=10000)
    parser.add_argument("--mixed_precision", type=str, default="bf16", choices=["bf16", "fp16", "fp32"])
    parser.add_argument("--lr", type=float, default=1e-4)
    parser.add_argument("--grad_checkpoint", action="store_true")
    parser.add_argument("--text_encoder", type=str, default="openai/clip-vit-base-patch32")
    parser.add_argument("--t5_text_encoder", type=str, default="google-t5/t5-small")

    args = parser.parse_args()
    main(args)<|MERGE_RESOLUTION|>--- conflicted
+++ resolved
@@ -299,11 +299,7 @@
         csv_path="dataset/MRI_DATASET/caption_large_cleaned_tumor.csv",
         root_dir="",
         transform=transform,
-<<<<<<< HEAD
-        cache_size=100 # Cache 1000 images in memory
-=======
         cache_size=1000  # Cache 1000 images in memory
->>>>>>> e3baa1e4
     )
     # small_subset = Subset(dataset, indices=list(range(500)))
 
